--- conflicted
+++ resolved
@@ -40,7 +40,7 @@
  *
  * Machine dependant functions for kernel setup
  *
- * This file needs a lot of work. 
+ * This file needs a lot of work.
  *
  * Created      : 17/09/94
  */
@@ -123,15 +123,13 @@
 struct pv_addr kernelstack;
 struct pv_addr minidataclean;
 
-static struct trapframe proc0_tf;
-
 
 /* #define IQ80321_OBIO_BASE 0xfe800000UL */
 /* #define IQ80321_OBIO_SIZE 0x00100000UL */
 
 /* Static device mappings. */
 static const struct pmap_devmap ep80219_devmap[] = {
-	/* 
+	/*
 	 * Map the on-board devices VA == PA so that we can access them
 	 * with the MMU on or off.
 	 */
@@ -139,7 +137,7 @@
 		IQ80321_OBIO_BASE,
 		IQ80321_OBIO_BASE,
 		IQ80321_OBIO_SIZE,
-		VM_PROT_READ|VM_PROT_WRITE,                             
+		VM_PROT_READ|VM_PROT_WRITE,
 		PTE_NOCACHE,
 	},
 	{
@@ -148,7 +146,7 @@
 		VERDE_OUT_XLATE_IO_WIN_SIZE,
 		VM_PROT_READ|VM_PROT_WRITE,
 		PTE_NOCACHE,
-	},	    
+	},	
 	{
 		IQ80321_80321_VBASE,
 		VERDE_PMMR_BASE,
@@ -168,7 +166,7 @@
 extern vm_offset_t xscale_cache_clean_addr;
 
 void *
-initarm(void *arg, void *arg2)
+initarm(struct arm_boot_params *abp)
 {
 	struct pv_addr  kernel_l1pt;
 	struct pv_addr  dpcpu;
@@ -181,8 +179,8 @@
 	vm_offset_t lastaddr;
 	uint32_t memsize, memstart;
 
+	lastaddr = parse_boot_param(abp);
 	set_cpufuncs();
-	lastaddr = fake_preload_metadata();
 	pcpu_init(pcpup, 0, sizeof(struct pcpu));
 	PCPU_SET(curthread, &thread0);
 
@@ -211,10 +209,9 @@
 			kernel_pt_table[loop].pv_pa = freemempos +
 			    (loop % (PAGE_SIZE / L2_TABLE_SIZE_REAL)) *
 			    L2_TABLE_SIZE_REAL;
-			kernel_pt_table[loop].pv_va = 
+			kernel_pt_table[loop].pv_va =
 			    kernel_pt_table[loop].pv_pa + 0x20000000;
 		}
-		i++;
 	}
 	freemem_pt = freemempos;
 	freemempos = 0xa0100000;
@@ -281,13 +278,13 @@
 				   (((uint32_t)(lastaddr) - KERNBASE - 0x200000) + L1_S_SIZE) & ~(L1_S_SIZE - 1),
 				   VM_PROT_READ|VM_PROT_WRITE, PTE_CACHE);
 	freemem_after = ((int)lastaddr + PAGE_SIZE) & ~(PAGE_SIZE - 1);
-	afterkern = round_page(((vm_offset_t)lastaddr + L1_S_SIZE) & ~(L1_S_SIZE 
+	afterkern = round_page(((vm_offset_t)lastaddr + L1_S_SIZE) & ~(L1_S_SIZE
 																   - 1));
 	for (i = 0; i < KERNEL_PT_AFKERNEL_NUM; i++) {
 		pmap_link_l2pt(l1pagetable, afterkern + i * 0x00100000,
 					   &kernel_pt_table[KERNEL_PT_AFKERNEL + i]);
 	}
-	pmap_map_entry(l1pagetable, afterkern, minidataclean.pv_pa, 
+	pmap_map_entry(l1pagetable, afterkern, minidataclean.pv_pa,
 				   VM_PROT_READ|VM_PROT_WRITE, PTE_CACHE);
 	
 
@@ -296,7 +293,7 @@
 		arm_add_smallalloc_pages((void *)(freemem_after),
 		    (void*)(freemem_after + PAGE_SIZE),
 		    afterkern - (freemem_after + PAGE_SIZE), 0);
-		    
+		
 	}
 #endif
 
@@ -327,20 +324,7 @@
 	 * Since the ARM stacks use STMFD etc. we must set r13 to the top end
 	 * of the stack memory.
 	 */
-<<<<<<< HEAD
-
-				   
-	set_stackptr(PSR_IRQ32_MODE,
-	    irqstack.pv_va + IRQ_STACK_SIZE * PAGE_SIZE);
-	set_stackptr(PSR_ABT32_MODE,
-	    abtstack.pv_va + ABT_STACK_SIZE * PAGE_SIZE);
-	set_stackptr(PSR_UND32_MODE,
-	    undstack.pv_va + UND_STACK_SIZE * PAGE_SIZE);
-
-
-=======
 	set_stackptrs(0);
->>>>>>> 85823a3b
 
 	/*
 	 * We must now clean the cache again....
@@ -370,13 +354,7 @@
 	undefined_handler_address = (u_int)undefinedinstruction_bounce;
 	undefined_init();
 				
-	proc_linkup0(&proc0, &thread0);
-	thread0.td_kstack = kernelstack.pv_va;
-	thread0.td_pcb = (struct pcb *)
-		(thread0.td_kstack + KSTACK_PAGES * PAGE_SIZE) - 1;
-	thread0.td_pcb->pcb_flags = 0;
-	thread0.td_frame = &proc0_tf;
-	pcpup->pc_curpcb = thread0.td_pcb;
+	init_proc0(kernelstack.pv_va);
 	
 	/* Enable MMU, I-cache, D-cache, write buffer. */
 
@@ -386,7 +364,7 @@
 	dump_avail[1] = 0xa0000000 + memsize;
 	dump_avail[2] = 0;
 	dump_avail[3] = 0;
-	pmap_bootstrap(pmap_curmaxkvaddr, 
+	pmap_bootstrap(pmap_curmaxkvaddr,
 	    0xd0000000, &kernel_l1pt);
 	msgbufp = (void*)msgbufpv.pv_va;
 	msgbufinit(msgbufp, msgbufsize);
