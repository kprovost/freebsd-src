/*
 * Copyright (c) 1983, 1988, 1993
 *	The Regents of the University of California.  All rights reserved.
 *
 * Redistribution and use in source and binary forms, with or without
 * modification, are permitted provided that the following conditions
 * are met:
 * 1. Redistributions of source code must retain the above copyright
 *    notice, this list of conditions and the following disclaimer.
 * 2. Redistributions in binary form must reproduce the above copyright
 *    notice, this list of conditions and the following disclaimer in the
 *    documentation and/or other materials provided with the distribution.
 * 3. All advertising materials mentioning features or use of this software
 *    must display the following acknowledgment:
 *	This product includes software developed by the University of
 *	California, Berkeley and its contributors.
 * 4. Neither the name of the University nor the names of its contributors
 *    may be used to endorse or promote products derived from this software
 *    without specific prior written permission.
 *
 * THIS SOFTWARE IS PROVIDED BY THE REGENTS AND CONTRIBUTORS ``AS IS'' AND
 * ANY EXPRESS OR IMPLIED WARRANTIES, INCLUDING, BUT NOT LIMITED TO, THE
 * IMPLIED WARRANTIES OF MERCHANTABILITY AND FITNESS FOR A PARTICULAR PURPOSE
 * ARE DISCLAIMED.  IN NO EVENT SHALL THE REGENTS OR CONTRIBUTORS BE LIABLE
 * FOR ANY DIRECT, INDIRECT, INCIDENTAL, SPECIAL, EXEMPLARY, OR CONSEQUENTIAL
 * DAMAGES (INCLUDING, BUT NOT LIMITED TO, PROCUREMENT OF SUBSTITUTE GOODS
 * OR SERVICES; LOSS OF USE, DATA, OR PROFITS; OR BUSINESS INTERRUPTION)
 * HOWEVER CAUSED AND ON ANY THEORY OF LIABILITY, WHETHER IN CONTRACT, STRICT
 * LIABILITY, OR TORT (INCLUDING NEGLIGENCE OR OTHERWISE) ARISING IN ANY WAY
 * OUT OF THE USE OF THIS SOFTWARE, EVEN IF ADVISED OF THE POSSIBILITY OF
 * SUCH DAMAGE.
 */

<<<<<<< HEAD
#ifndef lint
#if 0
static char sccsid[] = "@(#)trace.c	8.1 (Berkeley) 6/5/93";
#endif
static const char rcsid[] =
	"$Id$";
#endif /* not lint */

=======
>>>>>>> 2c7a9781
#define	RIPCMDS
#include "defs.h"
#include "pathnames.h"
#include <sys/stat.h>
#include <fcntl.h>

<<<<<<< HEAD
=======
#if !defined(sgi) && !defined(__NetBSD__)
static char sccsid[] __attribute__((unused)) = "@(#)trace.c	8.1 (Berkeley) 6/5/93";
#elif defined(__NetBSD__)
__RCSID("$NetBSD$");
#endif
#ident "$Revision: 2.17 $"


>>>>>>> 2c7a9781
#ifdef sgi
/* use *stat64 for files on large filesystems */
#define stat	stat64
#endif

#define	NRECORDS	50		/* size of circular trace buffer */

int	tracelevel, new_tracelevel;
FILE	*ftrace = stdout;		/* output trace file */
static const char *sigtrace_pat = "%s";
static char savetracename[MAXPATHLEN+1];
char	inittracename[MAXPATHLEN+1];
int	file_trace;			/* 1=tracing to file, not stdout */

static void trace_dump(void);
static void tmsg(const char *, ...) PATTRIB(1,2);


/* convert string to printable characters
 */
static char *
qstring(u_char *s, int len)
{
	static char buf[8*20+1];
	char *p;
	u_char *s2, c;


	for (p = buf; len != 0 && p < &buf[sizeof(buf)-1]; len--) {
		c = *s++;
		if (c == '\0') {
			for (s2 = s+1; s2 < &s[len]; s2++) {
				if (*s2 != '\0')
					break;
			}
			if (s2 >= &s[len])
			    goto exit;
		}

		if (c >= ' ' && c < 0x7f && c != '\\') {
			*p++ = c;
			continue;
		}
		*p++ = '\\';
		switch (c) {
		case '\\':
			*p++ = '\\';
			break;
		case '\n':
			*p++= 'n';
			break;
		case '\r':
			*p++= 'r';
			break;
		case '\t':
			*p++ = 't';
			break;
		case '\b':
			*p++ = 'b';
			break;
		default:
			p += sprintf(p,"%o",c);
			break;
		}
	}
exit:
	*p = '\0';
	return buf;
}


/* convert IP address to a string, but not into a single buffer
 */
char *
naddr_ntoa(naddr a)
{
#define NUM_BUFS 4
	static int bufno;
	static struct {
	    char    str[16];		/* xxx.xxx.xxx.xxx\0 */
	} bufs[NUM_BUFS];
	char *s;
	struct in_addr addr;

	addr.s_addr = a;
	s = strcpy(bufs[bufno].str, inet_ntoa(addr));
	bufno = (bufno+1) % NUM_BUFS;
	return s;
#undef NUM_BUFS
}


const char *
saddr_ntoa(struct sockaddr *sa)
{
	return (sa == 0) ? "?" : naddr_ntoa(S_ADDR(sa));
}


static char *
ts(time_t secs) {
	static char s[20];

	secs += epoch.tv_sec;
#ifdef sgi
	(void)cftime(s, "%T", &secs);
#else
	memcpy(s, ctime(&secs)+11, 8);
	s[8] = '\0';
#endif
	return s;
}


/* On each event, display a time stamp.
 * This assumes that 'now' is update once for each event, and
 * that at least now.tv_usec changes.
 */
static struct timeval lastlog_time;

void
lastlog(void)
{
	if (lastlog_time.tv_sec != now.tv_sec
	    || lastlog_time.tv_usec != now.tv_usec) {
		(void)fprintf(ftrace, "-- %s --\n", ts(now.tv_sec));
		lastlog_time = now;
	}
}


static void
tmsg(const char *p, ...)
{
	va_list args;

	if (ftrace != 0) {
		lastlog();
		va_start(args, p);
		vfprintf(ftrace, p, args);
		(void)fputc('\n',ftrace);
		fflush(ftrace);
	}
}


void
trace_close(int zap_stdio)
{
	int fd;


	fflush(stdout);
	fflush(stderr);

	if (ftrace != 0 && zap_stdio) {
		if (ftrace != stdout)
			fclose(ftrace);
		ftrace = 0;
		fd = open(_PATH_DEVNULL, O_RDWR);
		if (isatty(STDIN_FILENO))
			(void)dup2(fd, STDIN_FILENO);
		if (isatty(STDOUT_FILENO))
			(void)dup2(fd, STDOUT_FILENO);
		if (isatty(STDERR_FILENO))
			(void)dup2(fd, STDERR_FILENO);
		(void)close(fd);
	}
	lastlog_time.tv_sec = 0;
}


void
trace_flush(void)
{
	if (ftrace != 0) {
		fflush(ftrace);
		if (ferror(ftrace))
			trace_off("tracing off: %s", strerror(ferror(ftrace)));
	}
}


void
trace_off(const char *p, ...)
{
	va_list args;


	if (ftrace != 0) {
		lastlog();
		va_start(args, p);
		vfprintf(ftrace, p, args);
		(void)fputc('\n',ftrace);
	}
	trace_close(file_trace);

	new_tracelevel = tracelevel = 0;
}


/* log a change in tracing
 */
void
tracelevel_msg(const char *pat,
	       int dump)		/* -1=no dump, 0=default, 1=force */
{
	static const char *off_msgs[MAX_TRACELEVEL] = {
		"Tracing actions stopped",
		"Tracing packets stopped",
		"Tracing packet contents stopped",
		"Tracing kernel changes stopped",
	};
	static const char *on_msgs[MAX_TRACELEVEL] = {
		"Tracing actions started",
		"Tracing packets started",
		"Tracing packet contents started",
		"Tracing kernel changes started",
	};
	u_int old_tracelevel = tracelevel;


	if (new_tracelevel < 0)
		new_tracelevel = 0;
	else if (new_tracelevel > MAX_TRACELEVEL)
		new_tracelevel = MAX_TRACELEVEL;

	if (new_tracelevel < tracelevel) {
		if (new_tracelevel <= 0) {
			trace_off(pat, off_msgs[0]);
		} else do {
			tmsg(pat, off_msgs[tracelevel]);
		}
		while (--tracelevel != new_tracelevel);

	} else if (new_tracelevel > tracelevel) {
		do {
			tmsg(pat, on_msgs[tracelevel++]);
		} while (tracelevel != new_tracelevel);
	}

	if (dump > 0
	    || (dump == 0 && old_tracelevel == 0 && tracelevel != 0))
		trace_dump();
}


void
set_tracefile(const char *filename,
	      const char *pat,
	      int dump)			/* -1=no dump, 0=default, 1=force */
{
	struct stat stbuf;
	FILE *n_ftrace;
	const char *fn;


	/* Allow a null filename to increase the level if the trace file
	 * is already open or if coming from a trusted source, such as
	 * a signal or the command line.
	 */
	if (filename == 0 || filename[0] == '\0') {
		filename = 0;
		if (ftrace == 0) {
			if (inittracename[0] == '\0') {
				msglog("missing trace file name");
				return;
			}
			fn = inittracename;
		} else {
			fn = 0;
		}

	} else if (!strcmp(filename,"dump/../table")) {
		trace_dump();
		return;

	} else {
		/* Allow the file specified with "-T file" to be reopened,
		 * but require all other names specified over the net to
		 * match the official path.  The path can specify a directory
		 * in which the file is to be created.
		 */
		if (strcmp(filename, inittracename)
#ifdef _PATH_TRACE
		    && (strncmp(filename, _PATH_TRACE, sizeof(_PATH_TRACE)-1)
			|| strstr(filename,"../")
			|| 0 > stat(_PATH_TRACE, &stbuf))
#endif
		    ) {
			msglog("wrong trace file \"%s\"", filename);
			return;
		}

		/* If the new tracefile exists, it must be a regular file.
		 */
		if (stat(filename, &stbuf) >= 0 && !S_ISREG(stbuf.st_mode)) {
			msglog("wrong type (%#x) of trace file \"%s\"",
			       stbuf.st_mode, filename);
			return;
		}

		fn = filename;
	}

	if (fn != 0) {
		n_ftrace = fopen(fn, "a");
		if (n_ftrace == 0) {
			msglog("failed to open trace file \"%s\" %s",
			       fn, strerror(errno));
			if (fn == inittracename)
				inittracename[0] = '\0';
			return;
		}

		tmsg("switch to trace file %s", fn);

		trace_close(file_trace = 1);

		if (fn != savetracename)
			strncpy(savetracename, fn, sizeof(savetracename)-1);
		ftrace = n_ftrace;

		fflush(stdout);
		fflush(stderr);
		dup2(fileno(ftrace), STDOUT_FILENO);
		dup2(fileno(ftrace), STDERR_FILENO);
	}

	if (new_tracelevel == 0 || filename == 0)
		new_tracelevel++;
	tracelevel_msg(pat, dump != 0 ? dump : (filename != 0));
}


/* ARGSUSED */
void
sigtrace_on(int s UNUSED)
{
	new_tracelevel++;
	sigtrace_pat = "SIGUSR1: %s";
}


/* ARGSUSED */
void
sigtrace_off(int s UNUSED)
{
	new_tracelevel--;
	sigtrace_pat = "SIGUSR2: %s";
}


/* Set tracing after a signal.
 */
void
set_tracelevel(void)
{
	if (new_tracelevel == tracelevel)
		return;

	/* If tracing entirely off, and there was no tracefile specified
	 * on the command line, then leave it off.
	 */
	if (new_tracelevel > tracelevel && ftrace == 0) {
		if (savetracename[0] != '\0') {
			set_tracefile(savetracename,sigtrace_pat,0);
		} else if (inittracename[0] != '\0') {
				set_tracefile(inittracename,sigtrace_pat,0);
		} else {
			new_tracelevel = 0;
			return;
		}
	} else {
		tracelevel_msg(sigtrace_pat, 0);
	}
}


/* display an address
 */
char *
addrname(naddr	addr,			/* in network byte order */
	 naddr	mask,
	 int	force)			/* 0=show mask if nonstandard, */
{					/*	1=always show mask, 2=never */
#define NUM_BUFS 4
	static int bufno;
	static struct {
	    char    str[15+20];
	} bufs[NUM_BUFS];
	char *s, *sp;
	naddr dmask;
	int i;

	s = strcpy(bufs[bufno].str, naddr_ntoa(addr));
	bufno = (bufno+1) % NUM_BUFS;

	if (force == 1 || (force == 0 && mask != std_mask(addr))) {
		sp = &s[strlen(s)];

		dmask = mask & -mask;
		if (mask + dmask == 0) {
			for (i = 0; i != 32 && ((1<<i) & mask) == 0; i++)
				continue;
			(void)sprintf(sp, "/%d", 32-i);

		} else {
			(void)sprintf(sp, " (mask %#x)", (u_int)mask);
		}
	}

	return s;
#undef NUM_BUFS
}


/* display a bit-field
 */
struct bits {
	u_int	bits_mask;
	u_int	bits_clear;
	const char *bits_name;
};

static struct bits if_bits[] = {
	{ IFF_LOOPBACK,		0,		"LOOPBACK" },
	{ IFF_POINTOPOINT,	0,		"PT-TO-PT" },
	{ 0,			0,		0}
};

static struct bits is_bits[] = {
	{ IS_ALIAS,		0,		"ALIAS" },
	{ IS_SUBNET,		0,		"" },
	{ IS_REMOTE,		(IS_NO_RDISC
				 | IS_BCAST_RDISC), "REMOTE" },
	{ IS_PASSIVE,		(IS_NO_RDISC
				 | IS_NO_RIP
				 | IS_NO_SUPER_AG
				 | IS_PM_RDISC
				 | IS_NO_AG),	"PASSIVE" },
	{ IS_EXTERNAL,		0,		"EXTERNAL" },
	{ IS_CHECKED,		0,		"" },
	{ IS_ALL_HOSTS,		0,		"" },
	{ IS_ALL_ROUTERS,	0,		"" },
	{ IS_DISTRUST,		0,		"DISTRUST" },
	{ IS_BROKE,		IS_SICK,	"BROKEN" },
	{ IS_SICK,		0,		"SICK" },
	{ IS_DUP,		0,		"DUPLICATE" },
	{ IS_REDIRECT_OK,	0,		"REDIRECT_OK" },
	{ IS_NEED_NET_SYN,	0,		"" },
	{ IS_NO_AG,		IS_NO_SUPER_AG,	"NO_AG" },
	{ IS_NO_SUPER_AG,	0,		"NO_SUPER_AG" },
	{ (IS_NO_RIPV1_IN
	   | IS_NO_RIPV2_IN
	   | IS_NO_RIPV1_OUT
	   | IS_NO_RIPV2_OUT),	0,		"NO_RIP" },
	{ (IS_NO_RIPV1_IN
	   | IS_NO_RIPV1_OUT),	0,		"RIPV2" },
	{ IS_NO_RIPV1_IN,	0,		"NO_RIPV1_IN" },
	{ IS_NO_RIPV2_IN,	0,		"NO_RIPV2_IN" },
	{ IS_NO_RIPV1_OUT,	0,		"NO_RIPV1_OUT" },
	{ IS_NO_RIPV2_OUT,	0,		"NO_RIPV2_OUT" },
	{ (IS_NO_ADV_IN
	   | IS_NO_SOL_OUT
	   | IS_NO_ADV_OUT),	IS_BCAST_RDISC,	"NO_RDISC" },
	{ IS_NO_SOL_OUT,	0,		"NO_SOLICIT" },
	{ IS_SOL_OUT,		0,		"SEND_SOLICIT" },
	{ IS_NO_ADV_OUT,	IS_BCAST_RDISC,	"NO_RDISC_ADV" },
	{ IS_ADV_OUT,		0,		"RDISC_ADV" },
	{ IS_BCAST_RDISC,	0,		"BCAST_RDISC" },
	{ IS_PM_RDISC,		0,		"" },
	{ 0,			0,		"%#x"}
};

static struct bits rs_bits[] = {
	{ RS_IF,		0,		"IF" },
	{ RS_NET_INT,		RS_NET_SYN,	"NET_INT" },
	{ RS_NET_SYN,		0,		"NET_SYN" },
	{ RS_SUBNET,		0,		"" },
	{ RS_LOCAL,		0,		"LOCAL" },
	{ RS_MHOME,		0,		"MHOME" },
	{ RS_STATIC,		0,		"STATIC" },
	{ RS_RDISC,		0,		"RDISC" },
	{ 0,			0,		"%#x"}
};


static void
trace_bits(const struct bits *tbl,
	   u_int field,
	   int force)
{
	u_int b;
	char c;

	if (force) {
		(void)putc('<', ftrace);
		c = 0;
	} else {
		c = '<';
	}

	while (field != 0
	       && (b = tbl->bits_mask) != 0) {
		if ((b & field) == b) {
			if (tbl->bits_name[0] != '\0') {
				if (c)
					(void)putc(c, ftrace);
				(void)fprintf(ftrace, "%s", tbl->bits_name);
				c = '|';
			}
			if (0 == (field &= ~(b | tbl->bits_clear)))
				break;
		}
		tbl++;
	}
	if (field != 0 && tbl->bits_name != 0) {
		if (c)
			(void)putc(c, ftrace);
		(void)fprintf(ftrace, tbl->bits_name, field);
		c = '|';
	}

	if (c != '<' || force)
		(void)fputs("> ", ftrace);
}


char *
rtname(naddr dst,
       naddr mask,
       naddr gate)
{
	static char buf[3*4+3+1+2+3	/* "xxx.xxx.xxx.xxx/xx-->" */
			+3*4+3+1];	/* "xxx.xxx.xxx.xxx" */
	int i;

	i = sprintf(buf, "%-16s-->", addrname(dst, mask, 0));
	(void)sprintf(&buf[i], "%-*s", 15+20-MAX(20,i), naddr_ntoa(gate));
	return buf;
}


static void
print_rts(struct rt_spare *rts,
	  int force_metric,		/* -1=suppress, 0=default */
	  int force_ifp,		/* -1=suppress, 0=default */
	  int force_router,		/* -1=suppress, 0=default, 1=display */
	  int force_tag,		/* -1=suppress, 0=default, 1=display */
	  int force_time)		/* 0=suppress, 1=display */
{
	int i;


	if (force_metric >= 0)
		(void)fprintf(ftrace, "metric=%-2d ", rts->rts_metric);
	if (force_ifp >= 0)
		(void)fprintf(ftrace, "%s ", (rts->rts_ifp == 0 ?
					      "if?" : rts->rts_ifp->int_name));
	if (force_router > 0
	    || (force_router == 0 && rts->rts_router != rts->rts_gate))
		(void)fprintf(ftrace, "router=%s ",
			      naddr_ntoa(rts->rts_router));
	if (force_time > 0)
		(void)fprintf(ftrace, "%s ", ts(rts->rts_time));
	if (force_tag > 0
	    || (force_tag == 0 && rts->rts_tag != 0))
		(void)fprintf(ftrace, "tag=%#x ", ntohs(rts->rts_tag));
	if (rts->rts_de_ag != 0) {
		for (i = 1; (u_int)(1 << i) <= rts->rts_de_ag; i++)
			continue;
		(void)fprintf(ftrace, "de_ag=%d ", i);
	}

}


void
trace_if(const char *act,
	 struct interface *ifp)
{
	if (!TRACEACTIONS || ftrace == 0)
		return;

	lastlog();
	(void)fprintf(ftrace, "%-3s interface %-4s ", act, ifp->int_name);
	(void)fprintf(ftrace, "%-15s-->%-15s ",
		      naddr_ntoa(ifp->int_addr),
		      addrname(((ifp->int_if_flags & IFF_POINTOPOINT)
				? ifp->int_dstaddr
				: htonl(ifp->int_net)),
			       ifp->int_mask, 1));
	if (ifp->int_metric != 0)
		(void)fprintf(ftrace, "metric=%d ", ifp->int_metric);
	if (!IS_RIP_OUT_OFF(ifp->int_state)
	    && ifp->int_d_metric != 0)
		(void)fprintf(ftrace, "fake_default=%d ", ifp->int_d_metric);
	trace_bits(if_bits, ifp->int_if_flags, 0);
	trace_bits(is_bits, ifp->int_state, 0);
	(void)fputc('\n',ftrace);
}


void
trace_upslot(struct rt_entry *rt,
	     struct rt_spare *rts,
	     struct rt_spare *new)
{
	if (!TRACEACTIONS || ftrace == 0)
		return;

	if (rts->rts_gate == new->rts_gate
	    && rts->rts_router == new->rts_router
	    && rts->rts_metric == new->rts_metric
	    && rts->rts_tag == new->rts_tag
	    && rts->rts_de_ag == new->rts_de_ag)
		return;

	lastlog();
	if (new->rts_gate == 0) {
		(void)fprintf(ftrace, "Del #%d %-35s ",
			      (int)(rts - rt->rt_spares),
			      rtname(rt->rt_dst, rt->rt_mask, rts->rts_gate));
		print_rts(rts, 0,0,0,0,
			  (rts != rt->rt_spares
			   || AGE_RT(rt->rt_state,new->rts_ifp)));

	} else if (rts->rts_gate != RIP_DEFAULT) {
		(void)fprintf(ftrace, "Chg #%d %-35s ",
			      (int)(rts - rt->rt_spares),
			      rtname(rt->rt_dst, rt->rt_mask, rts->rts_gate));
		print_rts(rts, 0,0,
			  rts->rts_gate != new->rts_gate,
			  rts->rts_tag != new->rts_tag,
			  rts != rt->rt_spares || AGE_RT(rt->rt_state,
							rt->rt_ifp));

		(void)fprintf(ftrace, "\n       %19s%-16s ", "",
			      (new->rts_gate != rts->rts_gate
			       ? naddr_ntoa(new->rts_gate) : ""));
		print_rts(new,
			  -(new->rts_metric == rts->rts_metric),
			  -(new->rts_ifp == rts->rts_ifp),
			  0,
			  rts->rts_tag != new->rts_tag,
			  (new->rts_time != rts->rts_time
			   && (rts != rt->rt_spares
			       || AGE_RT(rt->rt_state, new->rts_ifp))));

	} else {
		(void)fprintf(ftrace, "Add #%d %-35s ",
			      (int)(rts - rt->rt_spares),
			      rtname(rt->rt_dst, rt->rt_mask, new->rts_gate));
		print_rts(new, 0,0,0,0,
			  (rts != rt->rt_spares
			   || AGE_RT(rt->rt_state,new->rts_ifp)));
	}
	(void)fputc('\n',ftrace);
}


/* miscellaneous message checked by the caller
 */
void
trace_misc(const char *p, ...)
{
	va_list args;

	if (ftrace == 0)
		return;

	lastlog();
	va_start(args, p);
	vfprintf(ftrace, p, args);
	(void)fputc('\n',ftrace);
}


/* display a message if tracing actions
 */
void
trace_act(const char *p, ...)
{
	va_list args;

	if (!TRACEACTIONS || ftrace == 0)
		return;

	lastlog();
	va_start(args, p);
	vfprintf(ftrace, p, args);
	(void)fputc('\n',ftrace);
}


/* display a message if tracing packets
 */
void
trace_pkt(const char *p, ...)
{
	va_list args;

	if (!TRACEPACKETS || ftrace == 0)
		return;

	lastlog();
	va_start(args, p);
	vfprintf(ftrace, p, args);
	(void)fputc('\n',ftrace);
}


void
trace_change(struct rt_entry *rt,
	     u_int	state,
	     struct	rt_spare *new,
	     const char	*label)
{
	if (ftrace == 0)
		return;

	if (rt->rt_metric == new->rts_metric
	    && rt->rt_gate == new->rts_gate
	    && rt->rt_router == new->rts_router
	    && rt->rt_state == state
	    && rt->rt_tag == new->rts_tag
	    && rt->rt_de_ag == new->rts_de_ag)
		return;

	lastlog();
	(void)fprintf(ftrace, "%s %-35s ",
		      label,
		      rtname(rt->rt_dst, rt->rt_mask, rt->rt_gate));
	print_rts(rt->rt_spares,
		  0,0,0,0, AGE_RT(rt->rt_state, rt->rt_ifp));
	trace_bits(rs_bits, rt->rt_state, rt->rt_state != state);

	(void)fprintf(ftrace, "\n%*s %19s%-16s ",
		      (int)strlen(label), "", "",
		      (rt->rt_gate != new->rts_gate
		       ? naddr_ntoa(new->rts_gate) : ""));
	print_rts(new,
		  -(new->rts_metric == rt->rt_metric),
		  -(new->rts_ifp == rt->rt_ifp),
		  0,
		  rt->rt_tag != new->rts_tag,
		  (rt->rt_time != new->rts_time
		   && AGE_RT(rt->rt_state,new->rts_ifp)));
	if (rt->rt_state != state)
		trace_bits(rs_bits, state, 1);
	(void)fputc('\n',ftrace);
}


void
trace_add_del(const char * action, struct rt_entry *rt)
{
	if (ftrace == 0)
		return;

	lastlog();
	(void)fprintf(ftrace, "%s    %-35s ",
		      action,
		      rtname(rt->rt_dst, rt->rt_mask, rt->rt_gate));
	print_rts(rt->rt_spares, 0,0,0,0,AGE_RT(rt->rt_state,rt->rt_ifp));
	trace_bits(rs_bits, rt->rt_state, 0);
	(void)fputc('\n',ftrace);
}


/* ARGSUSED */
static int
walk_trace(struct radix_node *rn,
	   struct walkarg *w UNUSED)
{
#define RT ((struct rt_entry *)rn)
	struct rt_spare *rts;
	int i;

	(void)fprintf(ftrace, "  %-35s ",
		      rtname(RT->rt_dst, RT->rt_mask, RT->rt_gate));
	print_rts(&RT->rt_spares[0], 0,0,0,0, AGE_RT(RT->rt_state, RT->rt_ifp));
	trace_bits(rs_bits, RT->rt_state, 0);
	if (RT->rt_poison_time >= now_garbage
	    && RT->rt_poison_metric < RT->rt_metric)
		(void)fprintf(ftrace, "pm=%d@%s",
			      RT->rt_poison_metric, ts(RT->rt_poison_time));

	rts = &RT->rt_spares[1];
	for (i = 1; i < NUM_SPARES; i++, rts++) {
		if (rts->rts_gate != RIP_DEFAULT) {
			(void)fprintf(ftrace,"\n    #%d%15s%-16s ",
				      i, "", naddr_ntoa(rts->rts_gate));
			print_rts(rts, 0,0,0,0,1);
		}
	}
	(void)fputc('\n',ftrace);

	return 0;
}


static void
trace_dump(void)
{
	struct interface *ifp;

	if (ftrace == 0)
		return;
	lastlog();

	(void)fputs("current daemon state:\n", ftrace);
	for (ifp = ifnet; ifp != 0; ifp = ifp->int_next)
		trace_if("", ifp);
	(void)rn_walktree(rhead, walk_trace, 0);
}


void
trace_rip(const char *dir1, const char *dir2,
	  struct sockaddr_in *who,
	  struct interface *ifp,
	  struct rip *msg,
	  int size)			/* total size of message */
{
	struct netinfo *n, *lim;
#	define NA ((struct netauth*)n)
	int i, seen_route;

	if (!TRACEPACKETS || ftrace == 0)
		return;

	lastlog();
	if (msg->rip_cmd >= RIPCMD_MAX
	    || msg->rip_vers == 0) {
		(void)fprintf(ftrace, "%s bad RIPv%d cmd=%d %s"
			      " %s.%d size=%d\n",
			      dir1, msg->rip_vers, msg->rip_cmd, dir2,
			      naddr_ntoa(who->sin_addr.s_addr),
			      ntohs(who->sin_port),
			      size);
		return;
	}

	(void)fprintf(ftrace, "%s RIPv%d %s %s %s.%d%s%s\n",
		      dir1, msg->rip_vers, ripcmds[msg->rip_cmd], dir2,
		      naddr_ntoa(who->sin_addr.s_addr), ntohs(who->sin_port),
		      ifp ? " via " : "", ifp ? ifp->int_name : "");
	if (!TRACECONTENTS)
		return;

	seen_route = 0;
	switch (msg->rip_cmd) {
	case RIPCMD_REQUEST:
	case RIPCMD_RESPONSE:
		n = msg->rip_nets;
		lim = (struct netinfo *)((char*)msg + size);
		for (; n < lim; n++) {
			if (!seen_route
			    && n->n_family == RIP_AF_UNSPEC
			    && ntohl(n->n_metric) == HOPCNT_INFINITY
			    && msg->rip_cmd == RIPCMD_REQUEST
			    && (n+1 == lim
				|| (n+2 == lim
				    && (n+1)->n_family == RIP_AF_AUTH))) {
				(void)fputs("\tQUERY ", ftrace);
				if (n->n_dst != 0)
					(void)fprintf(ftrace, "%s ",
						      naddr_ntoa(n->n_dst));
				if (n->n_mask != 0)
					(void)fprintf(ftrace, "mask=%#x ",
						      (u_int)ntohl(n->n_mask));
				if (n->n_nhop != 0)
					(void)fprintf(ftrace, "nhop=%s ",
						      naddr_ntoa(n->n_nhop));
				if (n->n_tag != 0)
					(void)fprintf(ftrace, "tag=%#x ",
						      ntohs(n->n_tag));
				(void)fputc('\n',ftrace);
				continue;
			}

			if (n->n_family == RIP_AF_AUTH) {
				if (NA->a_type == RIP_AUTH_PW
				    && n == msg->rip_nets) {
					(void)fprintf(ftrace, "\tPassword"
						      " Authentication:"
						      " \"%s\"\n",
						      qstring(NA->au.au_pw,
							  RIP_AUTH_PW_LEN));
					continue;
				}

				if (NA->a_type == RIP_AUTH_MD5
				    && n == msg->rip_nets) {
					(void)fprintf(ftrace,
						      "\tMD5 Auth"
						      " pkt_len=%d KeyID=%u"
						      " auth_len=%d"
						      " seqno=%#x"
						      " rsvd=%#x,%#x\n",
					    ntohs(NA->au.a_md5.md5_pkt_len),
					    NA->au.a_md5.md5_keyid,
					    NA->au.a_md5.md5_auth_len,
					    (int)ntohl(NA->au.a_md5.md5_seqno),
					    (int)ntohs(NA->au.a_md5.rsvd[0]),
					    (int)ntohs(NA->au.a_md5.rsvd[1]));
					continue;
				}
				(void)fprintf(ftrace,
					      "\tAuthentication type %d: ",
					      ntohs(NA->a_type));
				for (i = 0;
				     i < (int)sizeof(NA->au.au_pw);
				     i++)
					(void)fprintf(ftrace, "%02x ",
						      NA->au.au_pw[i]);
				(void)fputc('\n',ftrace);
				continue;
			}

			seen_route = 1;
			if (n->n_family != RIP_AF_INET) {
				(void)fprintf(ftrace,
					      "\t(af %d) %-18s mask=%#x ",
					      ntohs(n->n_family),
					      naddr_ntoa(n->n_dst),
					      (u_int)ntohl(n->n_mask));
			} else if (msg->rip_vers == RIPv1) {
				(void)fprintf(ftrace, "\t%-18s ",
					      addrname(n->n_dst,
						       ntohl(n->n_mask),
						       n->n_mask==0 ? 2 : 1));
			} else {
				(void)fprintf(ftrace, "\t%-18s ",
					      addrname(n->n_dst,
						       ntohl(n->n_mask),
						       n->n_mask==0 ? 2 : 0));
			}
			(void)fprintf(ftrace, "metric=%-2d ",
				      (u_int)ntohl(n->n_metric));
			if (n->n_nhop != 0)
				(void)fprintf(ftrace, " nhop=%s ",
					      naddr_ntoa(n->n_nhop));
			if (n->n_tag != 0)
				(void)fprintf(ftrace, "tag=%#x",
					      ntohs(n->n_tag));
			(void)fputc('\n',ftrace);
		}
		if (size != (char *)n - (char *)msg)
			(void)fprintf(ftrace, "truncated record, len %d\n",
				size);
		break;

	case RIPCMD_TRACEON:
		fprintf(ftrace, "\tfile=\"%.*s\"\n", size-4,
			msg->rip_tracefile);
		break;

	case RIPCMD_TRACEOFF:
		break;
	}
}<|MERGE_RESOLUTION|>--- conflicted
+++ resolved
@@ -29,27 +29,17 @@
  * LIABILITY, OR TORT (INCLUDING NEGLIGENCE OR OTHERWISE) ARISING IN ANY WAY
  * OUT OF THE USE OF THIS SOFTWARE, EVEN IF ADVISED OF THE POSSIBILITY OF
  * SUCH DAMAGE.
+ *
+ *	$Id$
  */
 
-<<<<<<< HEAD
-#ifndef lint
-#if 0
-static char sccsid[] = "@(#)trace.c	8.1 (Berkeley) 6/5/93";
-#endif
-static const char rcsid[] =
-	"$Id$";
-#endif /* not lint */
-
-=======
->>>>>>> 2c7a9781
 #define	RIPCMDS
 #include "defs.h"
 #include "pathnames.h"
 #include <sys/stat.h>
+#include <sys/signal.h>
 #include <fcntl.h>
 
-<<<<<<< HEAD
-=======
 #if !defined(sgi) && !defined(__NetBSD__)
 static char sccsid[] __attribute__((unused)) = "@(#)trace.c	8.1 (Berkeley) 6/5/93";
 #elif defined(__NetBSD__)
@@ -58,7 +48,6 @@
 #ident "$Revision: 2.17 $"
 
 
->>>>>>> 2c7a9781
 #ifdef sgi
 /* use *stat64 for files on large filesystems */
 #define stat	stat64
