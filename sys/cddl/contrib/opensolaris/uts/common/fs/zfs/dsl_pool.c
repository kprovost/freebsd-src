--- conflicted
+++ resolved
@@ -20,7 +20,7 @@
  */
 /*
  * Copyright (c) 2005, 2010, Oracle and/or its affiliates. All rights reserved.
- * Copyright (c) 2011 by Delphix. All rights reserved.
+ * Copyright (c) 2012 by Delphix. All rights reserved.
  */
 
 #include <sys/dsl_pool.h>
@@ -40,12 +40,9 @@
 #include <sys/zfs_znode.h>
 #include <sys/spa_impl.h>
 #include <sys/dsl_deadlist.h>
-<<<<<<< HEAD
-=======
 #include <sys/bptree.h>
 #include <sys/zfeature.h>
 #include <sys/zil_impl.h>
->>>>>>> 85823a3b
 
 int zfs_no_write_throttle = 0;
 int zfs_write_limit_shift = 3;			/* 1/8th of physical memory */
@@ -131,20 +128,30 @@
 }
 
 int
-dsl_pool_open(spa_t *spa, uint64_t txg, dsl_pool_t **dpp)
+dsl_pool_init(spa_t *spa, uint64_t txg, dsl_pool_t **dpp)
 {
 	int err;
 	dsl_pool_t *dp = dsl_pool_open_impl(spa, txg);
+
+	err = dmu_objset_open_impl(spa, NULL, &dp->dp_meta_rootbp,
+	    &dp->dp_meta_objset);
+	if (err != 0)
+		dsl_pool_close(dp);
+	else
+		*dpp = dp;
+
+	return (err);
+}
+
+int
+dsl_pool_open(dsl_pool_t *dp)
+{
+	int err;
 	dsl_dir_t *dd;
 	dsl_dataset_t *ds;
 	uint64_t obj;
 
 	rw_enter(&dp->dp_config_rwlock, RW_WRITER);
-	err = dmu_objset_open_impl(spa, NULL, &dp->dp_meta_rootbp,
-	    &dp->dp_meta_objset);
-	if (err)
-		goto out;
-
 	err = zap_lookup(dp->dp_meta_objset, DMU_POOL_DIRECTORY_OBJECT,
 	    DMU_POOL_ROOT_DATASET, sizeof (uint64_t), 1,
 	    &dp->dp_root_dir_obj);
@@ -160,7 +167,7 @@
 	if (err)
 		goto out;
 
-	if (spa_version(spa) >= SPA_VERSION_ORIGIN) {
+	if (spa_version(dp->dp_spa) >= SPA_VERSION_ORIGIN) {
 		err = dsl_pool_open_special_dir(dp, ORIGIN_DIR_NAME, &dd);
 		if (err)
 			goto out;
@@ -177,7 +184,7 @@
 			goto out;
 	}
 
-	if (spa_version(spa) >= SPA_VERSION_DEADLISTS) {
+	if (spa_version(dp->dp_spa) >= SPA_VERSION_DEADLISTS) {
 		err = dsl_pool_open_special_dir(dp, FREE_DIR_NAME,
 		    &dp->dp_free_dir);
 		if (err)
@@ -191,8 +198,6 @@
 		    dp->dp_meta_objset, obj));
 	}
 
-<<<<<<< HEAD
-=======
 	if (spa_feature_is_active(dp->dp_spa,
 	    &spa_feature_table[SPA_FEATURE_ASYNC_DESTROY])) {
 		err = zap_lookup(dp->dp_meta_objset, DMU_POOL_DIRECTORY_OBJECT,
@@ -211,7 +216,6 @@
 			goto out;
 	}
 
->>>>>>> 85823a3b
 	err = zap_lookup(dp->dp_meta_objset, DMU_POOL_DIRECTORY_OBJECT,
 	    DMU_POOL_TMP_USERREFS, sizeof (uint64_t), 1,
 	    &dp->dp_tmp_userrefs_obj);
@@ -220,15 +224,10 @@
 	if (err)
 		goto out;
 
-	err = dsl_scan_init(dp, txg);
+	err = dsl_scan_init(dp, dp->dp_tx.tx_open_txg);
 
 out:
 	rw_exit(&dp->dp_config_rwlock);
-	if (err)
-		dsl_pool_close(dp);
-	else
-		*dpp = dp;
-
 	return (err);
 }
 
@@ -577,7 +576,7 @@
 dsl_pool_sync_context(dsl_pool_t *dp)
 {
 	return (curthread == dp->dp_tx.tx_sync_thread ||
-	    spa_get_dsl(dp->dp_spa) == NULL);
+	    spa_is_initializing(dp->dp_spa));
 }
 
 uint64_t
@@ -895,11 +894,8 @@
 	ASSERT(dp->dp_tmp_userrefs_obj == 0);
 	ASSERT(dmu_tx_is_syncing(tx));
 
-	dp->dp_tmp_userrefs_obj = zap_create(mos, DMU_OT_USERREFS,
-	    DMU_OT_NONE, 0, tx);
-
-	VERIFY(zap_add(mos, DMU_POOL_DIRECTORY_OBJECT, DMU_POOL_TMP_USERREFS,
-	    sizeof (uint64_t), 1, &dp->dp_tmp_userrefs_obj, tx) == 0);
+	dp->dp_tmp_userrefs_obj = zap_create_link(mos, DMU_OT_USERREFS,
+	    DMU_POOL_DIRECTORY_OBJECT, DMU_POOL_TMP_USERREFS, tx);
 }
 
 static int
