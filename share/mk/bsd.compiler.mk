--- conflicted
+++ resolved
@@ -19,10 +19,7 @@
 # COMPILER_FEATURES will contain one or more of the following, based on
 # compiler support for that feature:
 #
-<<<<<<< HEAD
-=======
 # - c++17:     supports full (or nearly full) C++17 programming environment.
->>>>>>> 3c6bfc09
 # - c++14:     supports full (or nearly full) C++14 programming environment.
 # - c++11:     supports full (or nearly full) C++11 programming environment.
 # - retpoline: supports the retpoline speculative execution vulnerability
@@ -205,15 +202,7 @@
 .endif
 
 ${X_}COMPILER_FEATURES=
-<<<<<<< HEAD
-.if ${${X_}COMPILER_TYPE} == "clang" || \
-	(${${X_}COMPILER_TYPE} == "gcc" && ${${X_}COMPILER_VERSION} >= 50000)
-${X_}COMPILER_FEATURES+=	c++14
-.endif
-.if ${${X_}COMPILER_TYPE} == "clang" || \
-=======
 .if (${${X_}COMPILER_TYPE} == "clang" && ${${X_}COMPILER_VERSION} >= 30300) || \
->>>>>>> 3c6bfc09
 	(${${X_}COMPILER_TYPE} == "gcc" && ${${X_}COMPILER_VERSION} >= 40800)
 ${X_}COMPILER_FEATURES+=	c++11
 .endif
