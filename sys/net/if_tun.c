--- conflicted
+++ resolved
@@ -674,11 +674,7 @@
 			return (EPROTOTYPE);
 		mtx_lock(&tp->tun_mtx);
 		if (TUN2IFP(tp)->if_mtu != tunp->mtu) {
-<<<<<<< HEAD
-			strncpy(ifr.ifr_name, if_name(TUN2IFP(tp)), IFNAMSIZ);
-=======
 			strlcpy(ifr.ifr_name, if_name(TUN2IFP(tp)), IFNAMSIZ);
->>>>>>> 1d618354
 			ifr.ifr_mtu = tunp->mtu;
 			CURVNET_SET(TUN2IFP(tp)->if_vnet);
 			error = ifhwioctl(SIOCSIFMTU, TUN2IFP(tp),
